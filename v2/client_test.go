--- conflicted
+++ resolved
@@ -120,10 +120,7 @@
 	require.Equal(t, int32(2), req.ReplicationFactor)
 	require.Equal(t, int32(0), req.Partitions)
 
-<<<<<<< HEAD
-=======
 	server.SetupMockCreateStreamError(nil)
->>>>>>> d50f52d2
 	server.SetupMockCreateStreamResponse(new(proto.CreateStreamResponse))
 
 	require.NoError(t, client.CreateStream(context.Background(), "foo", "bar",
@@ -1539,12 +1536,8 @@
 		}},
 	}
 
-<<<<<<< HEAD
-	server.SetupMockResponse(metadataResp)
-=======
 	server.SetupMockFetchMetadataResponse(metadataResp)
 	server.SetupMockSetCursorError(status.Error(codes.FailedPrecondition, "server is not partition leader"))
->>>>>>> d50f52d2
 
 	server.SetupMockSetCursorError(status.Error(codes.FailedPrecondition, "server is not partition leader"))
 	err = client.SetCursor(context.Background(), "foo", "bar", 2, 5)
@@ -1584,12 +1577,8 @@
 	server.SetupMockFetchMetadataResponse(metadataResp)
 
 	resp := &proto.FetchCursorResponse{Offset: 11}
-<<<<<<< HEAD
-	server.SetupMockFetchCursorResponse(resp)
-=======
 	server.SetupMockFetchMetadataResponse(metadataResp)
 	server.SetupMockFetchCursorRequestsResponse(resp)
->>>>>>> d50f52d2
 
 	offset, err := client.FetchCursor(context.Background(), "foo", "bar", 1)
 	require.NoError(t, err)
@@ -1635,10 +1624,6 @@
 	}
 
 	server.SetupMockFetchMetadataResponse(metadataResp)
-<<<<<<< HEAD
-
-=======
->>>>>>> d50f52d2
 	server.SetupMockFetchCursorError(status.Error(codes.FailedPrecondition, "server is not partition leader"))
 
 	_, err = client.FetchCursor(context.Background(), "foo", "bar", 2)
@@ -1689,7 +1674,45 @@
 	resp, err := client.FetchPartitionMetadata(context.Background(), "foo", 0)
 	require.NoError(t, err)
 	require.Equal(t, int64(100), resp.highWatermark)
-
+	require.Equal(t, int64(105), resp.newestOffset)
+
+}
+
+func TestFetchPartitionMetadataNotLeader(t *testing.T) {
+	server := newMockServer()
+	defer server.Stop(t)
+	port := server.Start(t)
+
+	server.SetupMockFetchMetadataResponse(new(proto.FetchMetadataResponse))
+
+	client, err := Connect([]string{fmt.Sprintf("localhost:%d", port)})
+	require.NoError(t, err)
+	defer client.Close()
+
+	metadataResp := &proto.FetchMetadataResponse{
+		Brokers: []*proto.Broker{{
+			Id:   "a",
+			Host: "localhost",
+			Port: int32(port),
+		}},
+		Metadata: []*proto.StreamMetadata{{
+			Name:    "foo",
+			Subject: "foo",
+			Partitions: map[int32]*proto.PartitionMetadata{
+				0: {
+					Id:       0,
+					Leader:   "a",
+					Replicas: []string{"a"},
+					Isr:      []string{"a"},
+				},
+			},
+		}},
+	}
+
+	server.SetupMockFetchMetadataResponse(metadataResp)
+	server.SetupMockFetchPartitionMetadataError(status.Error(codes.FailedPrecondition, "server is not partition leader"))
+	_, err = client.FetchPartitionMetadata(context.Background(), "foo", 0)
+	require.Error(t, err)
 }
 
 func ExampleConnect() {
